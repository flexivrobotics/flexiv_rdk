
cmake_minimum_required(VERSION 3.4)
project(flexiv_rdk-examples)

set(CMAKE_CXX_STANDARD 14)

message("OS: ${CMAKE_SYSTEM_NAME}")
message("Processor: ${CMAKE_SYSTEM_PROCESSOR}")

# Configure build type
if(NOT CMAKE_BUILD_TYPE)
  set(CMAKE_BUILD_TYPE Release CACHE STRING "CMake build type" FORCE)
endif()

# Minumum example list for all OS
set(EXAMPLE_LIST
<<<<<<< HEAD
  auto_recovery
  clear_fault
  display_robot_states
  gripper_control
  plan_execution
  primitive_execution
  teach_by_demonstration
=======
  basics1_display_robot_states
  basics2_clear_fault
  basics3_primitive_execution
  basics4_plan_execution
  basics5_zero_force_torque_sensors
  basics6_gripper_control
  basics7_auto_recovery
  intermediate7_teach_by_demonstration
>>>>>>> a9931cbd
)


# Additional examples for Linux and Mac
if(CMAKE_HOST_UNIX)
  list(APPEND EXAMPLE_LIST
<<<<<<< HEAD
    RT_cartesian_pure_motion_control
    RT_cartesian_motion_force_control
    RT_joint_floating
    RT_joint_impedance_control
    RT_joint_position_control
    robot_dynamics
=======
    intermediate1_realtime_joint_position_control
    intermediate2_realtime_joint_torque_control
    intermediate3_realtime_joint_floating
    intermediate4_realtime_cartesian_pure_motion_control
    intermediate5_realtime_cartesian_motion_force_control
    intermediate6_robot_dynamics
>>>>>>> a9931cbd
  )
endif()

# Find flexiv_rdk INTERFACE library
find_package(flexiv_rdk REQUIRED)

# Build all selected examples
foreach(example ${EXAMPLE_LIST})
  add_executable(${example} ${example}.cpp)
  target_link_libraries(${example} flexiv::flexiv_rdk)
endforeach()<|MERGE_RESOLUTION|>--- conflicted
+++ resolved
@@ -14,15 +14,6 @@
 
 # Minumum example list for all OS
 set(EXAMPLE_LIST
-<<<<<<< HEAD
-  auto_recovery
-  clear_fault
-  display_robot_states
-  gripper_control
-  plan_execution
-  primitive_execution
-  teach_by_demonstration
-=======
   basics1_display_robot_states
   basics2_clear_fault
   basics3_primitive_execution
@@ -31,28 +22,18 @@
   basics6_gripper_control
   basics7_auto_recovery
   intermediate7_teach_by_demonstration
->>>>>>> a9931cbd
 )
 
 
 # Additional examples for Linux and Mac
 if(CMAKE_HOST_UNIX)
   list(APPEND EXAMPLE_LIST
-<<<<<<< HEAD
-    RT_cartesian_pure_motion_control
-    RT_cartesian_motion_force_control
-    RT_joint_floating
-    RT_joint_impedance_control
-    RT_joint_position_control
-    robot_dynamics
-=======
     intermediate1_realtime_joint_position_control
     intermediate2_realtime_joint_torque_control
     intermediate3_realtime_joint_floating
     intermediate4_realtime_cartesian_pure_motion_control
     intermediate5_realtime_cartesian_motion_force_control
     intermediate6_robot_dynamics
->>>>>>> a9931cbd
   )
 endif()
 
