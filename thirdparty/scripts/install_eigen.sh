--- conflicted
+++ resolved
@@ -12,18 +12,13 @@
 
 # Use specific version
 git fetch -p
-<<<<<<< HEAD
 git checkout 3.4.0
-git submodule update --init --recursive
-=======
-git checkout 3.3.7
 
 # Apply patch if building for QNX
 git reset --hard
 if [ -n "$QNX_TARGET" ]; then
   git apply $SCRIPTPATH/patches/eigen_qnx802.patch
 fi
->>>>>>> a276b0dc
 
 # Configure CMake
 mkdir -p build && cd build
